# cython: language_level=3
## This file is part of h5py, a Python interface to the HDF5 library.
#
# http://www.h5py.org
#
# Copyright 2008-2013 Andrew Collette and contributors
#
# License:  Standard 3-clause BSD; see "license.txt" for full license terms
#           and contributor agreement.
"""
    Provides access to the low-level HDF5 "H5D" dataset interface.
"""

include "config.pxi"

# Compile-time imports
<<<<<<< HEAD
from ._objects cimport pdefault
from .numpy cimport ndarray, import_array, PyArray_DATA, NPY_WRITEABLE
from cpython cimport array
from .utils cimport  check_numpy_read, check_numpy_write, \
                     convert_tuple, emalloc, efree
from .h5t cimport TypeID, typewrap, py_create
from .h5s cimport SpaceID
from .h5p cimport PropID, propwrap
from ._proxy cimport dset_rw

from . import _objects
=======
from _objects cimport pdefault
from collections import namedtuple
from numpy cimport ndarray, import_array, PyArray_DATA, NPY_WRITEABLE
from cpython cimport array
from utils cimport  check_numpy_read, check_numpy_write, \
                    convert_tuple, convert_dims, emalloc, efree
from h5t cimport TypeID, typewrap, py_create
from h5s cimport SpaceID
from h5p cimport PropID, propwrap
from _proxy cimport dset_rw

from h5py import _objects
>>>>>>> 6daaee9c
from ._objects import phil, with_phil

# Initialization
import_array()

# === Public constants and data structures ====================================

COMPACT     = H5D_COMPACT
CONTIGUOUS  = H5D_CONTIGUOUS
CHUNKED     = H5D_CHUNKED

ALLOC_TIME_DEFAULT  = H5D_ALLOC_TIME_DEFAULT
ALLOC_TIME_LATE     = H5D_ALLOC_TIME_LATE
ALLOC_TIME_EARLY    = H5D_ALLOC_TIME_EARLY
ALLOC_TIME_INCR     = H5D_ALLOC_TIME_INCR

SPACE_STATUS_NOT_ALLOCATED  = H5D_SPACE_STATUS_NOT_ALLOCATED
SPACE_STATUS_PART_ALLOCATED = H5D_SPACE_STATUS_PART_ALLOCATED
SPACE_STATUS_ALLOCATED      = H5D_SPACE_STATUS_ALLOCATED

FILL_TIME_ALLOC = H5D_FILL_TIME_ALLOC
FILL_TIME_NEVER = H5D_FILL_TIME_NEVER
FILL_TIME_IFSET = H5D_FILL_TIME_IFSET

FILL_VALUE_UNDEFINED    = H5D_FILL_VALUE_UNDEFINED
FILL_VALUE_DEFAULT      = H5D_FILL_VALUE_DEFAULT
FILL_VALUE_USER_DEFINED = H5D_FILL_VALUE_USER_DEFINED

IF HDF5_VERSION >= VDS_MIN_HDF5_VERSION:
    VIRTUAL = H5D_VIRTUAL
    VDS_FIRST_MISSING   = H5D_VDS_FIRST_MISSING
    VDS_LAST_AVAILABLE  = H5D_VDS_LAST_AVAILABLE

IF HDF5_VERSION >= (1, 10, 5):
    StoreInfo = namedtuple('StoreInfo',
                           'chunk_offset, filter_mask, byte_offset, size')

# === Dataset operations ======================================================

@with_phil
def create(ObjectID loc not None, object name, TypeID tid not None,
           SpaceID space not None, PropID dcpl=None, PropID lcpl=None,
           PropID dapl = None):
    """ (objectID loc, STRING name or None, TypeID tid, SpaceID space,
         PropDCID dcpl=None, PropID lcpl=None) => DatasetID

    Create a new dataset.  If "name" is None, the dataset will be
    anonymous.
    """
    cdef hid_t dsid
    cdef char* cname = NULL
    if name is not None:
        cname = name

    if cname != NULL:
        dsid = H5Dcreate2(loc.id, cname, tid.id, space.id,
                 pdefault(lcpl), pdefault(dcpl), pdefault(dapl))
    else:
        dsid = H5Dcreate_anon(loc.id, tid.id, space.id,
                 pdefault(dcpl), pdefault(dapl))
    return DatasetID(dsid)

@with_phil
def open(ObjectID loc not None, char* name, PropID dapl=None):
    """ (ObjectID loc, STRING name, PropID dapl=None) => DatasetID

    Open an existing dataset attached to a group or file object, by name.

    If specified, dapl may be a dataset access property list.
    """
    return DatasetID(H5Dopen2(loc.id, name, pdefault(dapl)))

# --- Proxy functions for safe(r) threading -----------------------------------


cdef class DatasetID(ObjectID):

    """
        Represents an HDF5 dataset identifier.

        Objects of this class may be used in any HDF5 function which expects
        a dataset identifier.  Also, all H5D* functions which take a dataset
        instance as their first argument are presented as methods of this
        class.

        Properties:
        dtype:  Numpy dtype representing the dataset type
        shape:  Numpy-style shape tuple representing the dataspace
        rank:   Integer giving dataset rank

        * Hashable: Yes, unless anonymous
        * Equality: True HDF5 identity if unless anonymous
    """

    property dtype:
        """ Numpy dtype object representing the dataset type """
        def __get__(self):
            # Dataset type can't change
            cdef TypeID tid
            with phil:
                if self._dtype is None:
                    tid = self.get_type()
                    self._dtype = tid.dtype
                return self._dtype

    property shape:
        """ Numpy-style shape tuple representing the dataspace """
        def __get__(self):
            # Shape can change (DatasetID.extend), so don't cache it
            cdef SpaceID sid
            with phil:
                sid = self.get_space()
                return sid.get_simple_extent_dims()

    property rank:
        """ Integer giving the dataset rank (0 = scalar) """
        def __get__(self):
            cdef SpaceID sid
            with phil:
                sid = self.get_space()
                return sid.get_simple_extent_ndims()


    @with_phil
    def read(self, SpaceID mspace not None, SpaceID fspace not None,
             ndarray arr_obj not None, TypeID mtype=None,
             PropID dxpl=None):
        """ (SpaceID mspace, SpaceID fspace, NDARRAY arr_obj,
             TypeID mtype=None, PropDXID dxpl=None)

            Read data from an HDF5 dataset into a Numpy array.

            It is your responsibility to ensure that the memory dataspace
            provided is compatible with the shape of the Numpy array.  Since a
            wide variety of dataspace configurations are possible, this is not
            checked.  You can easily crash Python by reading in data from too
            large a dataspace.

            If a memory datatype is not specified, one will be auto-created
            based on the array's dtype.

            The provided Numpy array must be writable and C-contiguous.  If
            this is not the case, ValueError will be raised and the read will
            fail.  Keyword dxpl may be a dataset transfer property list.
        """
        cdef hid_t self_id, mtype_id, mspace_id, fspace_id, plist_id
        cdef void* data
        cdef int oldflags

        if mtype is None:
            mtype = py_create(arr_obj.dtype)
        check_numpy_write(arr_obj, -1)

        self_id = self.id
        mtype_id = mtype.id
        mspace_id = mspace.id
        fspace_id = fspace.id
        plist_id = pdefault(dxpl)
        data = PyArray_DATA(arr_obj)

        dset_rw(self_id, mtype_id, mspace_id, fspace_id, plist_id, data, 1)


    @with_phil
    def write(self, SpaceID mspace not None, SpaceID fspace not None,
              ndarray arr_obj not None, TypeID mtype=None,
              PropID dxpl=None):
        """ (SpaceID mspace, SpaceID fspace, NDARRAY arr_obj,
             TypeID mtype=None, PropDXID dxpl=None)

            Write data from a Numpy array to an HDF5 dataset. Keyword dxpl may
            be a dataset transfer property list.

            It is your responsibility to ensure that the memory dataspace
            provided is compatible with the shape of the Numpy array.  Since a
            wide variety of dataspace configurations are possible, this is not
            checked.  You can easily crash Python by writing data from too
            large a dataspace.

            If a memory datatype is not specified, one will be auto-created
            based on the array's dtype.

            The provided Numpy array must be C-contiguous.  If this is not the
            case, ValueError will be raised and the read will fail.
        """
        cdef hid_t self_id, mtype_id, mspace_id, fspace_id, plist_id
        cdef void* data
        cdef int oldflags

        if mtype is None:
            mtype = py_create(arr_obj.dtype)
        check_numpy_read(arr_obj, -1)

        self_id = self.id
        mtype_id = mtype.id
        mspace_id = mspace.id
        fspace_id = fspace.id
        plist_id = pdefault(dxpl)
        data = PyArray_DATA(arr_obj)

        dset_rw(self_id, mtype_id, mspace_id, fspace_id, plist_id, data, 0)


    @with_phil
    def extend(self, tuple shape):
        """ (TUPLE shape)

            Extend the given dataset so it's at least as big as "shape".  Note
            that a dataset may only be extended up to the maximum dimensions of
            its dataspace, which are fixed when the dataset is created.
        """
        cdef int rank
        cdef hid_t space_id = 0
        cdef hsize_t* dims = NULL

        try:
            space_id = H5Dget_space(self.id)
            rank = H5Sget_simple_extent_ndims(space_id)

            if len(shape) != rank:
                raise TypeError("New shape length (%d) must match dataset rank (%d)" % (len(shape), rank))

            dims = <hsize_t*>emalloc(sizeof(hsize_t)*rank)
            convert_tuple(shape, dims, rank)
            H5Dextend(self.id, dims)

        finally:
            efree(dims)
            if space_id:
                H5Sclose(space_id)


    @with_phil
    def set_extent(self, tuple shape):
        """ (TUPLE shape)

            Set the size of the dataspace to match the given shape.  If the new
            size is larger in any dimension, it must be compatible with the
            maximum dataspace size.
        """
        cdef int rank
        cdef hid_t space_id = 0
        cdef hsize_t* dims = NULL

        try:
            space_id = H5Dget_space(self.id)
            rank = H5Sget_simple_extent_ndims(space_id)

            if len(shape) != rank:
                raise TypeError("New shape length (%d) must match dataset rank (%d)" % (len(shape), rank))

            dims = <hsize_t*>emalloc(sizeof(hsize_t)*rank)
            convert_tuple(shape, dims, rank)
            H5Dset_extent(self.id, dims)

        finally:
            efree(dims)
            if space_id:
                H5Sclose(space_id)


    @with_phil
    def get_space(self):
        """ () => SpaceID

            Create and return a new copy of the dataspace for this dataset.
        """
        return SpaceID(H5Dget_space(self.id))


    @with_phil
    def get_space_status(self):
        """ () => INT space_status_code

            Determine if space has been allocated for a dataset.
            Return value is one of:

            * SPACE_STATUS_NOT_ALLOCATED
            * SPACE_STATUS_PART_ALLOCATED
            * SPACE_STATUS_ALLOCATED
        """
        cdef H5D_space_status_t status
        H5Dget_space_status(self.id, &status)
        return <int>status


    @with_phil
    def get_type(self):
        """ () => TypeID

            Create and return a new copy of the datatype for this dataset.
        """
        return typewrap(H5Dget_type(self.id))


    @with_phil
    def get_create_plist(self):
        """ () => PropDCID

            Create an return a new copy of the dataset creation property list
            used when this dataset was created.
        """
        return propwrap(H5Dget_create_plist(self.id))


    @with_phil
    def get_access_plist(self):
        """ () => PropDAID

            Create an return a new copy of the dataset access property list.
        """
        return propwrap(H5Dget_access_plist(self.id))


    @with_phil
    def get_offset(self):
        """ () => LONG offset or None

            Get the offset of this dataset in the file, in bytes, or None if
            it doesn't have one.  This is always the case for datasets which
            use chunked storage, compact datasets, and datasets for which space
            has not yet been allocated in the file.
        """
        cdef haddr_t offset
        offset = H5Dget_offset(self.id)
        if offset == HADDR_UNDEF:
            return None
        return offset


    @with_phil
    def get_storage_size(self):
        """ () => LONG storage_size

            Determine the amount of file space required for a dataset.  Note
            this only counts the space which has actually been allocated; it
            may even be zero.
        """
        return H5Dget_storage_size(self.id)

    IF HDF5_VERSION >= SWMR_MIN_HDF5_VERSION:

        @with_phil
        def flush(self):
            """ no return

            Flushes all buffers associated with a dataset to disk.

            This function causes all buffers associated with a dataset to be
            immediately flushed to disk without removing the data from the cache.

            Use this in SWMR write mode to allow readers to be updated with the
            dataset changes.

            Feature requires: 1.9.178 HDF5
            """
            H5Dflush(self.id)

        @with_phil
        def refresh(self):
            """ no return

            Refreshes all buffers associated with a dataset.

            This function causes all buffers associated with a dataset to be
            cleared and immediately re-loaded with updated contents from disk.

            This function essentially closes the dataset, evicts all metadata
            associated with it from the cache, and then re-opens the dataset.
            The reopened dataset is automatically re-registered with the same ID.

            Use this in SWMR read mode to poll for dataset changes.

            Feature requires: 1.9.178 HDF5
            """
            H5Drefresh(self.id)


    IF HDF5_VERSION >= (1, 8, 11):

        def write_direct_chunk(self, offsets, bytes data, filter_mask=0x00000000, PropID dxpl=None):
            """ (offsets, bytes data, uint32_t filter_mask=0x00000000, PropID dxpl=None)

            This function bypasses any filters HDF5 would normally apply to
            written data. However, calling code may apply filters (e.g. gzip
            compression) itself before writing the data.

            `filter_mask` is a bit field of up to 32 values. It records which
            filters have been applied to this chunk, of the filter pipeline
            defined for that dataset. Each bit set to `1` means that the filter
            in the corresponding position in the pipeline was not applied.
            So the default value of `0` means that all defined filters have
            been applied to the data before calling this function.

            Feature requires: 1.8.11 HDF5
            """

            cdef hid_t dset_id
            cdef hid_t dxpl_id
            cdef hid_t space_id = 0
            cdef hsize_t *offset = NULL
            cdef size_t data_size
            cdef int rank

            dset_id = self.id
            dxpl_id = pdefault(dxpl)
            space_id = H5Dget_space(self.id)
            rank = H5Sget_simple_extent_ndims(space_id)

            if len(offsets) != rank:
                raise TypeError("offset length (%d) must match dataset rank (%d)" % (len(offsets), rank))

            try:
                offset = <hsize_t*>emalloc(sizeof(hsize_t)*rank)
                convert_tuple(offsets, offset, rank)
                H5DOwrite_chunk(dset_id, dxpl_id, filter_mask, offset, len(data), <char *> data)
            finally:
                efree(offset)
                if space_id:
                    H5Sclose(space_id)

    IF HDF5_VERSION >= (1, 10, 2):

        def read_direct_chunk(self, offsets, PropID dxpl=None):
            """ (offsets, PropID dxpl=None)

            Reads data to a bytes array directly from a chunk at position
            specified by the `offsets` argument and bypasses any filters HDF5
            would normally apply to the written data. However, the written data
            may be compressed or not.

            Returns a tuple containing the `filter_mask` and the bytes data
            which are the raw data storing this chuck.

            `filter_mask` is a bit field of up to 32 values. It records which
            filters have been applied to this chunk, of the filter pipeline
            defined for that dataset. Each bit set to `1` means that the filter
            in the corresponding position in the pipeline was not applied to
            compute the raw data. So the default value of `0` means that all
            defined filters have been applied to the raw data.

            Feature requires: 1.10.2 HDF5
            """

            cdef hid_t dset_id
            cdef hid_t dxpl_id
            cdef hid_t space_id = 0
            cdef hsize_t *offset = NULL
            cdef size_t data_size
            cdef int rank
            cdef uint32_t filters
            cdef hsize_t read_chunk_nbytes
            cdef array.array data = array.array('B')

            dset_id = self.id
            dxpl_id = pdefault(dxpl)
            space_id = H5Dget_space(self.id)
            rank = H5Sget_simple_extent_ndims(space_id)

            if len(offsets) != rank:
                raise TypeError("offset length (%d) must match dataset rank (%d)" % (len(offsets), rank))

            try:
                offset = <hsize_t*>emalloc(sizeof(hsize_t)*rank)
                convert_tuple(offsets, offset, rank)
                H5Dget_chunk_storage_size(dset_id, offset, &read_chunk_nbytes)
                array.resize(data, read_chunk_nbytes)

                IF HDF5_VERSION >= (1, 10, 3):
                    H5Dread_chunk(dset_id, dxpl_id, offset, &filters, data.data.as_voidptr)
                ELSE:
                    H5DOread_chunk(dset_id, dxpl_id, offset, &filters, data.data.as_voidptr)
            finally:
                efree(offset)
                if space_id:
                    H5Sclose(space_id)

            return filters, bytes(data)

    IF HDF5_VERSION >= (1, 10, 5):

        @with_phil
        def get_num_chunks(self, SpaceID space=None):
            """ (SpaceID space=None) => INT num_chunks

            Retrieve the number of chunks that have nonempty intersection with a
            specified dataspace. Currently, this function only gets the number
            of all written chunks, regardless of the dataspace.

            Feature requires: 1.10.5 HDF5
            """
            cdef hsize_t num_chunks

            if space is None:
                space = self.get_space()
            H5Dget_num_chunks(self.id, space.id, &num_chunks)
            return num_chunks

        @with_phil
        def get_chunk_info(self, hsize_t index, SpaceID space=None):
            """ (hsize_t index, SpaceID space=None) => StoreInfo

            Retrieve storage information about a chunk specified by its index.

            Feature requires: 1.10.5 HDF5
            """
            cdef haddr_t byte_offset
            cdef hsize_t size
            cdef hsize_t *chunk_offset
            cdef unsigned filter_mask
            cdef hid_t space_id = 0
            cdef int rank

            if space is None:
                space_id = H5Dget_space(self.id)
            else:
                space_id = space.id

            rank = H5Sget_simple_extent_ndims(space_id)
            chunk_offset = <hsize_t*>emalloc(sizeof(hsize_t) * rank)
            H5Dget_chunk_info(self.id, space_id, index, chunk_offset,
                              &filter_mask, &byte_offset, &size)
            cdef tuple cot = convert_dims(chunk_offset, <hsize_t>rank)
            efree(chunk_offset)

            if space is None:
                H5Sclose(space_id)

            return StoreInfo(cot if byte_offset != HADDR_UNDEF else None,
                             filter_mask,
                             byte_offset if byte_offset != HADDR_UNDEF else None,
                             size)


        @with_phil
        def get_chunk_info_by_coord(self, tuple chunk_offset not None):
            """ (TUPLE chunk_offset) => StoreInfo

            Retrieve information about a chunk specified by the array
            address of the chunk’s first element in each dimension.

            Feature requires: 1.10.5 HDF5
            """
            cdef haddr_t byte_offset
            cdef hsize_t size
            cdef unsigned filter_mask
            cdef hid_t space_id = 0
            cdef int rank
            cdef hsize_t *co = NULL

            space_id = H5Dget_space(self.id)
            rank = H5Sget_simple_extent_ndims(space_id)
            H5Sclose(space_id)
            co = <hsize_t*>emalloc(sizeof(hsize_t) * rank)
            convert_tuple(chunk_offset, co, rank)
            H5Dget_chunk_info_by_coord(self.id, co,
                                       &filter_mask, &byte_offset,
                                       &size)
            efree(co)

            return StoreInfo(chunk_offset if byte_offset != HADDR_UNDEF else None,
                             filter_mask,
                             byte_offset if byte_offset != HADDR_UNDEF else None,
                             size)<|MERGE_RESOLUTION|>--- conflicted
+++ resolved
@@ -14,32 +14,19 @@
 include "config.pxi"
 
 # Compile-time imports
-<<<<<<< HEAD
+
+from collections import namedtuple
 from ._objects cimport pdefault
 from .numpy cimport ndarray, import_array, PyArray_DATA, NPY_WRITEABLE
 from cpython cimport array
 from .utils cimport  check_numpy_read, check_numpy_write, \
-                     convert_tuple, emalloc, efree
+                     convert_tuple, convert_dims, emalloc, efree
 from .h5t cimport TypeID, typewrap, py_create
 from .h5s cimport SpaceID
 from .h5p cimport PropID, propwrap
 from ._proxy cimport dset_rw
 
 from . import _objects
-=======
-from _objects cimport pdefault
-from collections import namedtuple
-from numpy cimport ndarray, import_array, PyArray_DATA, NPY_WRITEABLE
-from cpython cimport array
-from utils cimport  check_numpy_read, check_numpy_write, \
-                    convert_tuple, convert_dims, emalloc, efree
-from h5t cimport TypeID, typewrap, py_create
-from h5s cimport SpaceID
-from h5p cimport PropID, propwrap
-from _proxy cimport dset_rw
-
-from h5py import _objects
->>>>>>> 6daaee9c
 from ._objects import phil, with_phil
 
 # Initialization
