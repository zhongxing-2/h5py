--- conflicted
+++ resolved
@@ -22,13 +22,11 @@
 from h5ac cimport CacheConfig
 from h5py import _objects
 
-<<<<<<< HEAD
 from ._objects import phil, with_phil
-=======
+
 if MPI:
     from mpi4py.libmpi cimport MPI_Comm, MPI_Info, MPI_Comm_dup, MPI_Info_dup, \
                                MPI_Comm_free, MPI_Info_free
->>>>>>> 1ab14850
 
 # Initialization
 import_array()
@@ -1006,9 +1004,7 @@
             H5Pset_fapl_mpio(self.id, comm.ob_mpi, info.ob_mpi) 
 
 
-<<<<<<< HEAD
         @with_phil
-=======
         def get_fapl_mpio(self):
             """ () => (mpi4py.MPI.Comm, mpi4py.MPI.Info)
 
@@ -1030,7 +1026,8 @@
 
             return (pycomm, pyinfo)
 
->>>>>>> 1ab14850
+
+        @with_phil
         def set_fapl_mpiposix(self, Comm comm not None, bint use_gpfs_hints=0):
             """ (Comm comm, BOOL use_gpfs_hints=0)
 
