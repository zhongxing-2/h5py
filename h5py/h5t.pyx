# cython: language_level=3
# This file is part of h5py, a Python interface to the HDF5 library.
#
# http://www.h5py.org
#
# Copyright 2008-2019 Andrew Collette and contributors
#
# License:  Standard 3-clause BSD; see "license.txt" for full license terms
#           and contributor agreement.

"""
    HDF5 "H5T" data-type API

    This module contains the datatype identifier class TypeID, and its
    subclasses which represent things like integer/float/compound identifiers.
    The majority of the H5T API is presented as methods on these identifiers.
"""
# C-level imports
include "config.pxi"
from ._objects cimport pdefault
cimport numpy as cnp
from .h5r cimport Reference, RegionReference

from .utils cimport  emalloc, efree, require_tuple, convert_dims,\
                     convert_tuple

# Python imports
import codecs
from collections import namedtuple
import sys
import numpy as np
from .h5 import get_config

from ._objects import phil, with_phil
import platform


cfg = get_config()

MACHINE = platform.machine()

# === Custom C API ============================================================

cpdef TypeID typewrap(hid_t id_):

    cdef H5T_class_t cls
    cls = H5Tget_class(id_)

    if cls == H5T_INTEGER:
        pcls = TypeIntegerID
    elif cls == H5T_FLOAT:
        pcls = TypeFloatID
    elif cls == H5T_TIME:
        pcls = TypeTimeID
    elif cls == H5T_STRING:
        pcls = TypeStringID
    elif cls == H5T_BITFIELD:
        pcls = TypeBitfieldID
    elif cls == H5T_OPAQUE:
        pcls = TypeOpaqueID
    elif cls == H5T_COMPOUND:
        pcls = TypeCompoundID
    elif cls == H5T_REFERENCE:
        pcls = TypeReferenceID
    elif cls == H5T_ENUM:
        pcls = TypeEnumID
    elif cls == H5T_VLEN:
        pcls = TypeVlenID
    elif cls == H5T_ARRAY:
        pcls = TypeArrayID
    else:
        pcls = TypeID

    return pcls(id_)

cdef object lockid(hid_t id_in):
    cdef TypeID tid
    tid = typewrap(id_in)
    tid.locked = 1
    return tid

# === Public constants and data structures ====================================


# Enumeration H5T_class_t
NO_CLASS  = H5T_NO_CLASS
INTEGER   = H5T_INTEGER
FLOAT     = H5T_FLOAT
TIME      = H5T_TIME
STRING    = H5T_STRING
BITFIELD  = H5T_BITFIELD
OPAQUE    = H5T_OPAQUE
COMPOUND  = H5T_COMPOUND
REFERENCE = H5T_REFERENCE
ENUM      = H5T_ENUM
VLEN      = H5T_VLEN
ARRAY     = H5T_ARRAY

# Enumeration H5T_sign_t
SGN_NONE   = H5T_SGN_NONE
SGN_2      = H5T_SGN_2

# Enumeration H5T_order_t
ORDER_LE    = H5T_ORDER_LE
ORDER_BE    = H5T_ORDER_BE
ORDER_VAX   = H5T_ORDER_VAX
ORDER_NONE  = H5T_ORDER_NONE

DIR_DEFAULT = H5T_DIR_DEFAULT
DIR_ASCEND  = H5T_DIR_ASCEND
DIR_DESCEND = H5T_DIR_DESCEND

# Enumeration H5T_str_t
STR_NULLTERM = H5T_STR_NULLTERM
STR_NULLPAD  = H5T_STR_NULLPAD
STR_SPACEPAD = H5T_STR_SPACEPAD

# Enumeration H5T_norm_t
NORM_IMPLIED = H5T_NORM_IMPLIED
NORM_MSBSET = H5T_NORM_MSBSET
NORM_NONE = H5T_NORM_NONE

# Enumeration H5T_cset_t:
CSET_ASCII = H5T_CSET_ASCII

# Enumeration H5T_pad_t:
PAD_ZERO = H5T_PAD_ZERO
PAD_ONE = H5T_PAD_ONE
PAD_BACKGROUND = H5T_PAD_BACKGROUND

if sys.byteorder == "little":    # Custom python addition
    ORDER_NATIVE = H5T_ORDER_LE
else:
    ORDER_NATIVE = H5T_ORDER_BE

# For conversion
BKG_NO = H5T_BKG_NO
BKG_TEMP = H5T_BKG_TEMP
BKG_YES = H5T_BKG_YES

# --- Built-in HDF5 datatypes -------------------------------------------------

# IEEE floating-point
IEEE_F32LE = lockid(H5T_IEEE_F32LE)
IEEE_F32BE = lockid(H5T_IEEE_F32BE)
IEEE_F64LE = lockid(H5T_IEEE_F64LE)
IEEE_F64BE = lockid(H5T_IEEE_F64BE)

# Signed 2's complement integer types
STD_I8LE  = lockid(H5T_STD_I8LE)
STD_I16LE = lockid(H5T_STD_I16LE)
STD_I32LE = lockid(H5T_STD_I32LE)
STD_I64LE = lockid(H5T_STD_I64LE)

STD_I8BE  = lockid(H5T_STD_I8BE)
STD_I16BE = lockid(H5T_STD_I16BE)
STD_I32BE = lockid(H5T_STD_I32BE)
STD_I64BE = lockid(H5T_STD_I64BE)

# Unsigned integers
STD_U8LE  = lockid(H5T_STD_U8LE)
STD_U16LE = lockid(H5T_STD_U16LE)
STD_U32LE = lockid(H5T_STD_U32LE)
STD_U64LE = lockid(H5T_STD_U64LE)

STD_U8BE  = lockid(H5T_STD_U8BE)
STD_U16BE = lockid(H5T_STD_U16BE)
STD_U32BE = lockid(H5T_STD_U32BE)
STD_U64BE = lockid(H5T_STD_U64BE)

# Native types by bytesize
NATIVE_INT8 = lockid(H5T_NATIVE_INT8)
NATIVE_UINT8 = lockid(H5T_NATIVE_UINT8)
NATIVE_INT16 = lockid(H5T_NATIVE_INT16)
NATIVE_UINT16 = lockid(H5T_NATIVE_UINT16)
NATIVE_INT32 = lockid(H5T_NATIVE_INT32)
NATIVE_UINT32 = lockid(H5T_NATIVE_UINT32)
NATIVE_INT64 = lockid(H5T_NATIVE_INT64)
NATIVE_UINT64 = lockid(H5T_NATIVE_UINT64)
NATIVE_FLOAT = lockid(H5T_NATIVE_FLOAT)
NATIVE_DOUBLE = lockid(H5T_NATIVE_DOUBLE)
NATIVE_LDOUBLE = lockid(H5T_NATIVE_LDOUBLE)

# Unix time types
UNIX_D32LE = lockid(H5T_UNIX_D32LE)
UNIX_D64LE = lockid(H5T_UNIX_D64LE)
UNIX_D32BE = lockid(H5T_UNIX_D32BE)
UNIX_D64BE = lockid(H5T_UNIX_D64BE)

# Reference types
STD_REF_OBJ = lockid(H5T_STD_REF_OBJ)
STD_REF_DSETREG = lockid(H5T_STD_REF_DSETREG)

# Null terminated (C) and Fortran string types
C_S1 = lockid(H5T_C_S1)
FORTRAN_S1 = lockid(H5T_FORTRAN_S1)
VARIABLE = H5T_VARIABLE

# Character sets
CSET_ASCII = H5T_CSET_ASCII
CSET_UTF8 = H5T_CSET_UTF8

# Mini (or short) floats
IEEE_F16BE = IEEE_F32BE.copy()
IEEE_F16BE.set_fields(15, 10, 5, 0, 10)
IEEE_F16BE.set_size(2)
IEEE_F16BE.set_ebias(15)
IEEE_F16BE.lock()

IEEE_F16LE = IEEE_F16BE.copy()
IEEE_F16LE.set_order(H5T_ORDER_LE)
IEEE_F16LE.lock()

# Quad floats
IEEE_F128BE = IEEE_F64BE.copy()
IEEE_F128BE.set_size(16)
IEEE_F128BE.set_precision(128)
IEEE_F128BE.set_fields(127, 112, 15, 0, 112)
IEEE_F128BE.set_ebias(16383)
IEEE_F128BE.lock()

IEEE_F128LE = IEEE_F128BE.copy()
IEEE_F128LE.set_order(H5T_ORDER_LE)
IEEE_F128LE.lock()

LDOUBLE_LE = NATIVE_LDOUBLE.copy()
LDOUBLE_LE.set_order(H5T_ORDER_LE)
LDOUBLE_LE.lock()

LDOUBLE_BE = NATIVE_LDOUBLE.copy()
LDOUBLE_BE.set_order(H5T_ORDER_BE)
LDOUBLE_BE.lock()

# Custom Python object pointer type
cdef hid_t H5PY_OBJ = H5Tcreate(H5T_OPAQUE, sizeof(PyObject*))
H5Tset_tag(H5PY_OBJ, "PYTHON:OBJECT")
H5Tlock(H5PY_OBJ)

PYTHON_OBJECT = lockid(H5PY_OBJ)

# Translation tables for HDF5 -> NumPy dtype conversion
cdef dict _order_map = { H5T_ORDER_NONE: '|', H5T_ORDER_LE: '<', H5T_ORDER_BE: '>'}
cdef dict _sign_map  = { H5T_SGN_NONE: 'u', H5T_SGN_2: 'i' }

# Available floating point types
cdef tuple _get_available_ftypes():
    cdef:
        str floating_typecodes = np.typecodes["Float"]
        str ftc
        cnp.dtype fdtype
        list available_ftypes = []

    for ftc in floating_typecodes:
        fdtype = np.dtype(ftc)
        available_ftypes.append(
            (<object>(fdtype.typeobj), np.finfo(fdtype), fdtype.itemsize)
            )

    return tuple(available_ftypes)

cdef tuple _available_ftypes = _get_available_ftypes()


cdef (int, int, int) _correct_float_info(ftype_, finfo):
    nmant = finfo.nmant
    maxexp = finfo.maxexp
    minexp = finfo.minexp
    # workaround for numpy's buggy finfo on float128 on ppc64 archs
    if ftype_ == np.longdouble and MACHINE == 'ppc64':
        # values reported by hdf5
        nmant = 116
        maxexp = 1024
        minexp = -1022
    elif ftype_ == np.longdouble and MACHINE == 'ppc64le':
        # values reported by hdf5
        nmant = 52
        maxexp = 1024
        minexp = -1022
    elif nmant == 63 and finfo.nexp == 15:
        # This is an 80-bit float, correct mantissa size
        nmant += 1

    return nmant, maxexp, minexp


# === General datatype operations =============================================

@with_phil
def create(int classtype, size_t size):
    """(INT classtype, UINT size) => TypeID

    Create a new HDF5 type object.  Legal class values are
    COMPOUND and OPAQUE.  Use enum_create for enums.
    """

    # HDF5 versions 1.6.X segfault with anything else
    if classtype != H5T_COMPOUND and classtype != H5T_OPAQUE:
        raise ValueError("Class must be COMPOUND or OPAQUE.")

    return typewrap(H5Tcreate(<H5T_class_t>classtype, size))


@with_phil
def open(ObjectID group not None, char* name):
    """(ObjectID group, STRING name) => TypeID

    Open a named datatype from a file.
    """
    return typewrap(H5Topen(group.id, name))


@with_phil
def array_create(TypeID base not None, object dims_tpl):
    """(TypeID base, TUPLE dimensions) => TypeArrayID

    Create a new array datatype, using and HDF5 parent type and
    dimensions given via a tuple of positive integers.  "Unlimited"
    dimensions are not allowed.
    """
    cdef hsize_t rank
    cdef hsize_t *dims = NULL

    require_tuple(dims_tpl, 0, -1, "dims_tpl")
    rank = len(dims_tpl)
    dims = <hsize_t*>emalloc(sizeof(hsize_t)*rank)

    try:
        convert_tuple(dims_tpl, dims, rank)
        return TypeArrayID(H5Tarray_create(base.id, rank, dims, NULL))
    finally:
        efree(dims)


@with_phil
def enum_create(TypeID base not None):
    """(TypeID base) => TypeID

    Create a new enumerated type based on an (integer) parent type.
    """
    return typewrap(H5Tenum_create(base.id))


@with_phil
def vlen_create(TypeID base not None):
    """(TypeID base) => TypeID

    Create a new variable-length datatype, using any HDF5 type as a base.

    Although the Python interface can manipulate these types, there is no
    provision for reading/writing vlen data.
    """
    return typewrap(H5Tvlen_create(base.id))


@with_phil
def decode(char* buf):
    """(STRING buf) => TypeID

    Unserialize an HDF5 type.  You can also do this with the native
    Python pickling machinery.
    """
    return typewrap(H5Tdecode(<unsigned char*>buf))


# === Base type class =========================================================

cdef class TypeID(ObjectID):

    """
        Base class for type identifiers (implements common operations)

        * Hashable: If committed; in HDF5 1.8.X, also if locked
        * Equality: Logical H5T comparison
    """

    def __hash__(self):
        with phil:
            if self._hash is None:
                try:
                    # Try to use object header first
                    return ObjectID.__hash__(self)
                except TypeError:
                    # It's a transient type object
                    if self.locked:
                        self._hash = hash(self.encode())
                    else:
                        raise TypeError("Only locked or committed types can be hashed")

            return self._hash


    def __richcmp__(self, object other, int how):
        cdef bint truthval = 0
        with phil:
            if how != 2 and how != 3:
                return NotImplemented
            if isinstance(other, TypeID):
                truthval = self.equal(other)

            if how == 2:
                return truthval
            return not truthval


    def __copy__(self):
        cdef TypeID cpy
        with phil:
            cpy = ObjectID.__copy__(self)
            return cpy


    property dtype:
        """ A Numpy-style dtype object representing this object.
        """
        def __get__(self):
            with phil:
                return self.py_dtype()


    cdef object py_dtype(self):
        raise TypeError("No NumPy equivalent for %s exists" % self.__class__.__name__)


    @with_phil
    def commit(self, ObjectID group not None, char* name, ObjectID lcpl=None):
        """(ObjectID group, STRING name, PropID lcpl=None)

        Commit this (transient) datatype to a named datatype in a file.
        If present, lcpl may be a link creation property list.
        """
        H5Tcommit2(group.id, name, self.id, pdefault(lcpl),
            H5P_DEFAULT, H5P_DEFAULT)


    @with_phil
    def committed(self):
        """() => BOOL is_comitted

        Determine if a given type object is named (T) or transient (F).
        """
        return <bint>(H5Tcommitted(self.id))


    @with_phil
    def copy(self):
        """() => TypeID

        Create a copy of this type object.
        """
        return typewrap(H5Tcopy(self.id))


    @with_phil
    def equal(self, TypeID typeid):
        """(TypeID typeid) => BOOL

        Logical comparison between datatypes.  Also called by
        Python's "==" operator.
        """
        return <bint>(H5Tequal(self.id, typeid.id))


    @with_phil
    def lock(self):
        """()

        Lock this datatype, which makes it immutable and indestructible.
        Once locked, it can't be unlocked.
        """
        H5Tlock(self.id)
        self.locked = 1


    @with_phil
    def get_class(self):
        """() => INT classcode

        Determine the datatype's class code.
        """
        return <int>H5Tget_class(self.id)


    @with_phil
    def set_size(self, size_t size):
        """(UINT size)

        Set the total size of the datatype, in bytes.
        """
        H5Tset_size(self.id, size)


    @with_phil
    def get_size(self):
        """ () => INT size

            Determine the total size of a datatype, in bytes.
        """
        return H5Tget_size(self.id)


    @with_phil
    def get_super(self):
        """() => TypeID

        Determine the parent type of an array, enumeration or vlen datatype.
        """
        return typewrap(H5Tget_super(self.id))


    @with_phil
    def detect_class(self, int classtype):
        """(INT classtype) => BOOL class_is_present

        Determine if a member of the given class exists in a compound
        datatype.  The search is recursive.
        """
        return <bint>(H5Tdetect_class(self.id, <H5T_class_t>classtype))


    @with_phil
    def encode(self):
        """() => STRING

        Serialize an HDF5 type.  Bear in mind you can also use the
        native Python pickle/unpickle machinery to do this.  The
        returned string may contain binary values, including NULLs.
        """
        cdef size_t nalloc = 0
        cdef char* buf = NULL

        H5Tencode(self.id, NULL, &nalloc)
        buf = <char*>emalloc(sizeof(char)*nalloc)
        try:
            H5Tencode(self.id, <unsigned char*>buf, &nalloc)
            pystr = PyBytes_FromStringAndSize(buf, nalloc)
        finally:
            efree(buf)

        return pystr


    def __reduce__(self):
        with phil:
            return (type(self), (-1,), self.encode())


    def __setstate__(self, char* state):
        with phil:
            self.id = H5Tdecode(<unsigned char*>state)


# === Top-level classes (inherit directly from TypeID) ========================

cdef class TypeArrayID(TypeID):

    """
        Represents an array datatype
    """


    @with_phil
    def get_array_ndims(self):
        """() => INT rank

        Get the rank of the given array datatype.
        """
        return H5Tget_array_ndims(self.id)


    @with_phil
    def get_array_dims(self):
        """() => TUPLE dimensions

        Get the dimensions of the given array datatype as
        a tuple of integers.
        """
        cdef hsize_t rank
        cdef hsize_t* dims = NULL

        rank = H5Tget_array_dims(self.id, NULL, NULL)
        dims = <hsize_t*>emalloc(sizeof(hsize_t)*rank)
        try:
            H5Tget_array_dims(self.id, dims, NULL)
            return convert_dims(dims, rank)
        finally:
            efree(dims)

    cdef object py_dtype(self):
        # Numpy translation function for array types
        cdef TypeID tmp_type
        tmp_type = self.get_super()

        base_dtype = tmp_type.py_dtype()

        shape = self.get_array_dims()
        return np.dtype( (base_dtype, shape) )


cdef class TypeOpaqueID(TypeID):

    """
        Represents an opaque type
    """


    @with_phil
    def set_tag(self, char* tag):
        """(STRING tag)

        Set a string describing the contents of an opaque datatype.
        Limited to 256 characters.
        """
        H5Tset_tag(self.id, tag)


    @with_phil
    def get_tag(self):
        """() => STRING tag

        Get the tag associated with an opaque datatype.
        """
        cdef char* buf = NULL

        try:
            buf = H5Tget_tag(self.id)
            assert buf != NULL
            tag = buf
            return tag
        finally:
            free(buf)

    cdef dtype py_dtype(self):
        cdef bytes tag = self.get_tag()
        if tag.startswith(b"NUMPY:"):
            # 6 = len("NUMPY:")
            return dtype(tag[6:], metadata={'h5py_opaque': True})

        # Numpy translation function for opaque types
        return np.dtype("|V" + str(self.get_size()))


cdef class TypeStringID(TypeID):

    """
        String datatypes, both fixed and vlen.
    """


    @with_phil
    def is_variable_str(self):
        """() => BOOL is_variable

        Determine if the given string datatype is a variable-length string.
        """
        return <bint>(H5Tis_variable_str(self.id))


    @with_phil
    def get_cset(self):
        """() => INT character_set

        Retrieve the character set used for a string.
        """
        return <int>H5Tget_cset(self.id)


    @with_phil
    def set_cset(self, int cset):
        """(INT character_set)

        Set the character set used for a string.
        """
        H5Tset_cset(self.id, <H5T_cset_t>cset)


    @with_phil
    def get_strpad(self):
        """() => INT padding_type

        Get the padding type.  Legal values are:

        STR_NULLTERM
            NULL termination only (C style)

        STR_NULLPAD
            Pad buffer with NULLs

        STR_SPACEPAD
            Pad buffer with spaces (FORTRAN style)
        """
        return <int>H5Tget_strpad(self.id)


    @with_phil
    def set_strpad(self, int pad):
        """(INT pad)

        Set the padding type.  Legal values are:

        STR_NULLTERM
            NULL termination only (C style)

        STR_NULLPAD
            Pad buffer with NULLs

        STR_SPACEPAD
            Pad buffer with spaces (FORTRAN style)
        """
        H5Tset_strpad(self.id, <H5T_str_t>pad)


    cdef object py_dtype(self):
        # Numpy translation function for string types
        if self.get_cset() == H5T_CSET_ASCII:
            encoding = 'ascii'
        elif self.get_cset() == H5T_CSET_UTF8:
            encoding = 'utf-8'
        else:
            raise TypeError("Unknown string encoding (value %d)" % self.get_cset())

        if self.is_variable_str():
            length = None
        else:
            length = self.get_size()

        return string_dtype(encoding=encoding, length=length)

cdef class TypeVlenID(TypeID):

    """
        Non-string vlen datatypes.
    """

    cdef object py_dtype(self):

        # get base type id
        cdef TypeID base_type
        base_type = self.get_super()

        return vlen_dtype(base_type.dtype)

cdef class TypeTimeID(TypeID):

    """
        Unix-style time_t (deprecated)
    """
    pass

cdef class TypeBitfieldID(TypeID):

    """
        HDF5 bitfield type
    """
    pass

cdef class TypeReferenceID(TypeID):

    """
        HDF5 object or region reference
    """

    cdef object py_dtype(self):
        if H5Tequal(self.id, H5T_STD_REF_OBJ):
            return ref_dtype
        elif H5Tequal(self.id, H5T_STD_REF_DSETREG):
            return regionref_dtype
        else:
            raise TypeError("Unknown reference type")


# === Numeric classes (integers and floats) ===================================

cdef class TypeAtomicID(TypeID):

    """
        Base class for atomic datatypes (float or integer)
    """


    @with_phil
    def get_order(self):
        """() => INT order

        Obtain the byte order of the datatype; one of:

        - ORDER_LE
        - ORDER_BE
        """
        return <int>H5Tget_order(self.id)


    @with_phil
    def set_order(self, int order):
        """(INT order)

        Set the byte order of the datatype; one of:

        - ORDER_LE
        - ORDER_BE
        """
        H5Tset_order(self.id, <H5T_order_t>order)


    @with_phil
    def get_precision(self):
        """() => UINT precision

        Get the number of significant bits (excludes padding).
        """
        return H5Tget_precision(self.id)


    @with_phil
    def set_precision(self, size_t precision):
        """(UINT precision)

        Set the number of significant bits (excludes padding).
        """
        H5Tset_precision(self.id, precision)


    @with_phil
    def get_offset(self):
        """() => INT offset

        Get the offset of the first significant bit.
        """
        return H5Tget_offset(self.id)


    @with_phil
    def set_offset(self, size_t offset):
        """(UINT offset)

        Set the offset of the first significant bit.
        """
        H5Tset_offset(self.id, offset)


    @with_phil
    def get_pad(self):
        """() => (INT lsb_pad_code, INT msb_pad_code)

        Determine the padding type.  Possible values are:

        - PAD_ZERO
        - PAD_ONE
        - PAD_BACKGROUND
        """
        cdef H5T_pad_t lsb
        cdef H5T_pad_t msb
        H5Tget_pad(self.id, &lsb, &msb)
        return (<int>lsb, <int>msb)


    @with_phil
    def set_pad(self, int lsb, int msb):
        """(INT lsb_pad_code, INT msb_pad_code)

        Set the padding type.  Possible values are:

        - PAD_ZERO
        - PAD_ONE
        - PAD_BACKGROUND
        """
        H5Tset_pad(self.id, <H5T_pad_t>lsb, <H5T_pad_t>msb)


cdef class TypeIntegerID(TypeAtomicID):

    """
        Integer atomic datatypes
    """


    @with_phil
    def get_sign(self):
        """() => INT sign

        Get the "signedness" of the datatype; one of:

        SGN_NONE
            Unsigned

        SGN_2
            Signed 2's complement
        """
        return <int>H5Tget_sign(self.id)


    @with_phil
    def set_sign(self, int sign):
        """(INT sign)

        Set the "signedness" of the datatype; one of:

        SGN_NONE
            Unsigned

        SGN_2
            Signed 2's complement
        """
        H5Tset_sign(self.id, <H5T_sign_t>sign)

    cdef object py_dtype(self):
        # Translation function for integer types
        return np.dtype( _order_map[self.get_order()] +
                         _sign_map[self.get_sign()] + str(self.get_size()) )


cdef class TypeFloatID(TypeAtomicID):

    """
        Floating-point atomic datatypes
    """


    @with_phil
    def get_fields(self):
        """() => TUPLE field_info

        Get information about floating-point bit fields.  See the HDF5
        docs for a full description.  Tuple has the following members:

        0. UINT spos
        1. UINT epos
        2. UINT esize
        3. UINT mpos
        4. UINT msize
        """
        cdef size_t spos, epos, esize, mpos, msize
        H5Tget_fields(self.id, &spos, &epos, &esize, &mpos, &msize)
        return (spos, epos, esize, mpos, msize)


    @with_phil
    def set_fields(self, size_t spos, size_t epos, size_t esize,
                          size_t mpos, size_t msize):
        """(UINT spos, UINT epos, UINT esize, UINT mpos, UINT msize)

        Set floating-point bit fields.  Refer to the HDF5 docs for
        argument definitions.
        """
        H5Tset_fields(self.id, spos, epos, esize, mpos, msize)


    @with_phil
    def get_ebias(self):
        """() => UINT ebias

        Get the exponent bias.
        """
        return H5Tget_ebias(self.id)


    @with_phil
    def set_ebias(self, size_t ebias):
        """(UINT ebias)

        Set the exponent bias.
        """
        H5Tset_ebias(self.id, ebias)


    @with_phil
    def get_norm(self):
        """() => INT normalization_code

        Get the normalization strategy.  Legal values are:

        - NORM_IMPLIED
        - NORM_MSBSET
        - NORM_NONE
        """
        return <int>H5Tget_norm(self.id)


    @with_phil
    def set_norm(self, int norm):
        """(INT normalization_code)

        Set the normalization strategy.  Legal values are:

        - NORM_IMPLIED
        - NORM_MSBSET
        - NORM_NONE
        """
        H5Tset_norm(self.id, <H5T_norm_t>norm)


    @with_phil
    def get_inpad(self):
        """() => INT pad_code

        Determine the internal padding strategy.  Legal values are:

        - PAD_ZERO
        - PAD_ONE
        - PAD_BACKGROUND
        """
        return <int>H5Tget_inpad(self.id)


    @with_phil
    def set_inpad(self, int pad_code):
        """(INT pad_code)

        Set the internal padding strategy.  Legal values are:

        - PAD_ZERO
        - PAD_ONE
        - PAD_BACKGROUND
        """
        H5Tset_inpad(self.id, <H5T_pad_t>pad_code)

    cdef object py_dtype(self):
        # Translation function for floating-point types

        order = _order_map[self.get_order()]    # string with '<' or '>'

        s_offset, e_offset, e_size, m_offset, m_size = self.get_fields()
        e_bias = self.get_ebias()

        # Handle non-standard exponent and mantissa sizes.
        for ftype_, finfo, size in _available_ftypes:
            nmant, maxexp, minexp = _correct_float_info(ftype_, finfo)
            if (size >= self.get_size() and m_size <= nmant and
                (2**e_size - e_bias - 1) <= maxexp and (1 - e_bias) >= minexp):
                new_dtype = np.dtype(ftype_).newbyteorder(order)
                break
        else:
            raise ValueError('Insufficient precision in available types to ' +
                             'represent ' + str(self.get_fields()))

        return new_dtype


# === Composite types (enums and compound) ====================================

cdef class TypeCompositeID(TypeID):

    """
        Base class for enumerated and compound types.
    """


    @with_phil
    def get_nmembers(self):
        """() => INT number_of_members

        Determine the number of members in a compound or enumerated type.
        """
        return H5Tget_nmembers(self.id)


    @with_phil
    def get_member_name(self, int member):
        """(INT member) => STRING name

        Determine the name of a member of a compound or enumerated type,
        identified by its index (0 <= member < nmembers).
        """
        cdef char* name
        name = NULL

        if member < 0:
            raise ValueError("Member index must be non-negative.")

        try:
            name = H5Tget_member_name(self.id, member)
            assert name != NULL
            pyname = <bytes>name
        finally:
            IF HDF5_VERSION >= (1, 8, 13):
                H5free_memory(name)
            ELSE:
                free(name)

        return pyname


    @with_phil
    def get_member_index(self, char* name):
        """(STRING name) => INT index

        Determine the index of a member of a compound or enumerated datatype
        identified by a string name.
        """
        return H5Tget_member_index(self.id, name)

cdef class TypeCompoundID(TypeCompositeID):

    """
        Represents a compound datatype
    """


    @with_phil
    def get_member_class(self, int member):
        """(INT member) => INT class

        Determine the datatype class of the member of a compound type,
        identified by its index (0 <= member < nmembers).
        """
        if member < 0:
            raise ValueError("Member index must be non-negative.")
        return H5Tget_member_class(self.id, member)


    @with_phil
    def get_member_offset(self, int member):
        """(INT member) => INT offset

        Determine the offset, in bytes, of the beginning of the specified
        member of a compound datatype.
        """
        if member < 0:
            raise ValueError("Member index must be non-negative.")
        return H5Tget_member_offset(self.id, member)


    @with_phil
    def get_member_type(self, int member):
        """(INT member) => TypeID

        Create a copy of a member of a compound datatype, identified by its
        index.
        """
        if member < 0:
            raise ValueError("Member index must be non-negative.")
        return typewrap(H5Tget_member_type(self.id, member))


    @with_phil
    def insert(self, char* name, size_t offset, TypeID field not None):
        """(STRING name, UINT offset, TypeID field)

        Add a named member datatype to a compound datatype.  The parameter
        offset indicates the offset from the start of the compound datatype,
        in bytes.
        """
        H5Tinsert(self.id, name, offset, field.id)


    @with_phil
    def pack(self):
        """()

        Recursively removes padding (introduced on account of e.g. compiler
        alignment rules) from a compound datatype.
        """
        H5Tpack(self.id)

    cdef object py_dtype(self):
        cdef:
            TypeID tmp_type
            list field_names
            list field_types
            int nfields
        field_names = []
        field_types = []
        field_offsets = []
        nfields = self.get_nmembers()

        # First step: read field names and their Numpy dtypes into
        # two separate arrays.
        for i from 0 <= i < nfields:
            tmp_type = self.get_member_type(i)
            name = self.get_member_name(i)
            field_names.append(name)
            field_types.append(tmp_type.py_dtype())
            field_offsets.append(self.get_member_offset(i))


        # 1. Check if it should be converted to a complex number
        if len(field_names) == 2                                and \
            tuple(field_names) == (cfg._r_name, cfg._i_name)    and \
            field_types[0] == field_types[1]                    and \
            field_types[0].kind == 'f':

            bstring = field_types[0].str
            blen = int(bstring[2:])
            nstring = bstring[0] + "c" + str(2*blen)
            typeobj = np.dtype(nstring)

        # 2. Otherwise, read all fields of the compound type, in HDF5 order.
        else:
            field_names = [x.decode('utf8') for x in field_names]
            typeobj = np.dtype({'names': field_names,
                                'formats': field_types,
                                'offsets': field_offsets,
                                'itemsize': self.get_size()})

        return typeobj


cdef class TypeEnumID(TypeCompositeID):

    """
        Represents an enumerated type
    """

    cdef int enum_convert(self, long long *buf, int reverse) except -1:
        # Convert the long long value in "buf" to the native representation
        # of this (enumerated) type.  Conversion performed in-place.
        # Reverse: false => llong->type; true => type->llong

        cdef hid_t basetype
        cdef H5T_class_t class_code

        class_code = H5Tget_class(self.id)
        if class_code != H5T_ENUM:
            raise ValueError("This type (class %d) is not of class ENUM" % class_code)

        basetype = H5Tget_super(self.id)
        assert basetype > 0

        try:
            if not reverse:
                H5Tconvert(H5T_NATIVE_LLONG, basetype, 1, buf, NULL, H5P_DEFAULT)
            else:
                H5Tconvert(basetype, H5T_NATIVE_LLONG, 1, buf, NULL, H5P_DEFAULT)
        finally:
            H5Tclose(basetype)


    @with_phil
    def enum_insert(self, char* name, long long value):
        """(STRING name, INT/LONG value)

        Define a new member of an enumerated type.  The value will be
        automatically converted to the base type defined for this enum.  If
        the conversion results in overflow, the value will be silently
        clipped.
        """
        cdef long long buf

        buf = value
        self.enum_convert(&buf, 0)
        H5Tenum_insert(self.id, name, &buf)


    @with_phil
    def enum_nameof(self, long long value):
        """(LONG value) => STRING name

        Determine the name associated with the given value.  Due to a
        limitation of the HDF5 library, this can only retrieve names up to
        1023 characters in length.
        """
        cdef herr_t retval
        cdef char name[1024]
        cdef long long buf

        buf = value
        self.enum_convert(&buf, 0)
        retval = H5Tenum_nameof(self.id, &buf, name, 1024)
        assert retval >= 0
        retstring = name
        return retstring


    @with_phil
    def enum_valueof(self, char* name):
        """(STRING name) => LONG value

        Get the value associated with an enum name.
        """
        cdef long long buf

        H5Tenum_valueof(self.id, name, &buf)
        self.enum_convert(&buf, 1)
        return buf


    @with_phil
    def get_member_value(self, int idx):
        """(UINT index) => LONG value

        Determine the value for the member at the given zero-based index.
        """
        cdef herr_t retval
        cdef hid_t ptype
        cdef long long val
        ptype = 0

        if idx < 0:
            raise ValueError("Index must be non-negative.")

        H5Tget_member_value(self.id, idx, &val)
        self.enum_convert(&val, 1)
        return val

    cdef object py_dtype(self):
        # Translation function for enum types

        cdef TypeID basetype = self.get_super()

        nmembers = self.get_nmembers()
        members = {}

        for idx in xrange(nmembers):
            name = self.get_member_name(idx)
            val = self.get_member_value(idx)
            members[name] = val

        ref = {cfg._f_name: 0, cfg._t_name: 1}

        # Boolean types have priority over standard enums
        if members == ref:
            return np.dtype('bool')

        # Convert strings to appropriate representation
        members_conv = {}
        for name, val in members.iteritems():
            try:    # ASCII;
                name = name.decode('ascii')
            except UnicodeDecodeError:
                try:    # Non-ascii; all platforms try unicode
                    name = name.decode('utf8')
                except UnicodeDecodeError:
                    pass    # Last resort: return byte string
            members_conv[name] = val
        return enum_dtype(members_conv, basetype=basetype.py_dtype())


# === Translation from NumPy dtypes to HDF5 type objects ======================

# The following series of native-C functions each translate a specific class
# of NumPy dtype into an HDF5 type object.  The result is guaranteed to be
# transient and unlocked.

def _get_float_dtype_to_hdf5():
    float_le = {}
    float_be = {}
    h5_be_list = [IEEE_F16BE, IEEE_F32BE, IEEE_F64BE, IEEE_F128BE, LDOUBLE_BE]
    h5_le_list = [IEEE_F16LE, IEEE_F32LE, IEEE_F64LE, IEEE_F128LE, LDOUBLE_LE]

    for ftype_, finfo, size in _available_ftypes:
        nmant, maxexp, minexp = _correct_float_info(ftype_, finfo)
        for h5type in h5_be_list:
            spos, epos, esize, mpos, msize = h5type.get_fields()
            ebias = h5type.get_ebias()
            if (finfo.iexp == esize and nmant == msize and
                    (maxexp - 1) == ebias):
                float_be[ftype_] = h5type
                break # first found matches, related to #1244
        for h5type in h5_le_list:
            spos, epos, esize, mpos, msize = h5type.get_fields()
            ebias = h5type.get_ebias()
            if (finfo.iexp == esize and nmant == msize and
                    (maxexp - 1) == ebias):
                float_le[ftype_] = h5type
                break # first found matches, related to #1244
    if ORDER_NATIVE == H5T_ORDER_LE:
        float_nt = dict(float_le)
    else:
        float_nt = dict(float_be)
    return float_le, float_be, float_nt

cdef dict _float_le
cdef dict _float_be
cdef dict _float_nt
_float_le, _float_be, _float_nt = _get_float_dtype_to_hdf5()

cdef dict _int_le = {1: H5Tcopy(H5T_STD_I8LE), 2: H5Tcopy(H5T_STD_I16LE), 4: H5Tcopy(H5T_STD_I32LE), 8: H5Tcopy(H5T_STD_I64LE)}
cdef dict _int_be = {1: H5Tcopy(H5T_STD_I8BE), 2: H5Tcopy(H5T_STD_I16BE), 4: H5Tcopy(H5T_STD_I32BE), 8: H5Tcopy(H5T_STD_I64BE)}
cdef dict _int_nt = {1: H5Tcopy(H5T_NATIVE_INT8), 2: H5Tcopy(H5T_NATIVE_INT16), 4: H5Tcopy(H5T_NATIVE_INT32), 8: H5Tcopy(H5T_NATIVE_INT64)}

cdef dict _uint_le = {1: H5Tcopy(H5T_STD_U8LE), 2: H5Tcopy(H5T_STD_U16LE), 4: H5Tcopy(H5T_STD_U32LE), 8: H5Tcopy(H5T_STD_U64LE)}
cdef dict _uint_be = {1: H5Tcopy(H5T_STD_U8BE), 2: H5Tcopy(H5T_STD_U16BE), 4: H5Tcopy(H5T_STD_U32BE), 8: H5Tcopy(H5T_STD_U64BE)}
cdef dict _uint_nt = {1: H5Tcopy(H5T_NATIVE_UINT8), 2: H5Tcopy(H5T_NATIVE_UINT16), 4: H5Tcopy(H5T_NATIVE_UINT32), 8: H5Tcopy(H5T_NATIVE_UINT64)}

cdef TypeFloatID _c_float(cnp.dtype dt):
    # Floats (single and double)
    cdef TypeFloatID tid

    try:
        if dt.byteorder == c'<':
            tid = _float_le[np.dtype(dt).type]
        elif dt.byteorder == c'>':
            tid = _float_be[np.dtype(dt).type]
        else:
            tid = _float_nt[np.dtype(dt).type]
    except KeyError:
        raise TypeError("Unsupported float type (%s)" % dt)

    return tid.copy()

cdef TypeIntegerID _c_int(cnp.dtype dt):
    # Integers (ints and uints)
    cdef hid_t tid

    try:
        if dt.kind == c'i':
            if dt.byteorder == c'<':
                tid = _int_le[dt.itemsize]
            elif dt.byteorder == c'>':
                tid = _int_be[dt.itemsize]
            else:
                tid = _int_nt[dt.itemsize]
        elif dt.kind == c'u':
            if dt.byteorder == c'<':
                tid = _uint_le[dt.itemsize]
            elif dt.byteorder == c'>':
                tid = _uint_be[dt.itemsize]
            else:
                tid = _uint_nt[dt.itemsize]
        else:
            raise TypeError('Illegal int kind "%s"' % dt.kind)
    except KeyError:
        raise TypeError("Unsupported integer size (%s)" % dt.itemsize)

    return TypeIntegerID(H5Tcopy(tid))


cdef TypeEnumID _c_enum(cnp.dtype dt, dict vals):
    # Enums
    cdef:
        TypeIntegerID base
        TypeEnumID out

    base = _c_int(dt)

    out = TypeEnumID(H5Tenum_create(base.id))
    for name in sorted(vals):
        if isinstance(name, bytes):
            bname = name
        else:
            bname = unicode(name).encode('utf8')
        out.enum_insert(bname, vals[name])
    return out


cdef TypeEnumID _c_bool(cnp.dtype dt):
    # Booleans
    global cfg

    cdef TypeEnumID out
    out = TypeEnumID(H5Tenum_create(H5T_NATIVE_INT8))

    out.enum_insert(cfg._f_name, 0)
    out.enum_insert(cfg._t_name, 1)

    return out


cdef TypeArrayID _c_array(cnp.dtype dt, int logical):
    # Arrays
    cdef:
        cnp.dtype base
        TypeID type_base
        object shape

    base, shape = dt.subdtype
    try:
        shape = tuple(shape)
    except TypeError:
        try:
            shape = (int(shape),)
        except TypeError:
            raise TypeError("Array shape for dtype must be a sequence or integer")
    type_base = py_create(base, logical=logical)
    return array_create(type_base, shape)


cdef TypeOpaqueID _c_opaque(cnp.dtype dt):
    # Opaque
    return TypeOpaqueID(H5Tcreate(H5T_OPAQUE, dt.itemsize))

<<<<<<< HEAD
cdef TypeOpaqueID _c_opaque_tagged(dtype dt):
    """Create an HDF5 opaque data type with a tag recording the numpy dtype.

    Tagged opaque types can be read back easily in h5py, but not in other tools
    (they are *opaque*).

    The default tag is generated via the code:
    ``b"NUMPY:" + dt_in.descr[0][1].encode()``.
    """
    cdef TypeOpaqueID new_type = _c_opaque(dt)
    new_type.set_tag(b"NUMPY:" + dt.descr[0][1].encode())

    return new_type

cdef TypeStringID _c_string(dtype dt):
=======
cdef TypeStringID _c_string(cnp.dtype dt):
>>>>>>> 4a35721a
    # Strings (fixed-length)
    cdef hid_t tid

    tid = H5Tcopy(H5T_C_S1)
    H5Tset_size(tid, dt.itemsize)
    H5Tset_strpad(tid, H5T_STR_NULLPAD)
    if dt.metadata and dt.metadata.get('h5py_encoding') == 'utf-8':
        H5Tset_cset(tid, H5T_CSET_UTF8)
    return TypeStringID(tid)

cdef TypeCompoundID _c_complex(cnp.dtype dt):
    # Complex numbers (names depend on cfg)
    global cfg

    cdef hid_t tid, tid_sub
    cdef size_t size, off_r, off_i

    cdef size_t length = dt.itemsize
    cdef char byteorder = dt.byteorder

    if length == 8:
        size = h5py_size_n64
        off_r = h5py_offset_n64_real
        off_i = h5py_offset_n64_imag
        if byteorder == c'<':
            tid_sub = H5T_IEEE_F32LE
        elif byteorder == c'>':
            tid_sub = H5T_IEEE_F32BE
        else:
            tid_sub = H5T_NATIVE_FLOAT
    elif length == 16:
        size = h5py_size_n128
        off_r = h5py_offset_n128_real
        off_i = h5py_offset_n128_imag
        if byteorder == c'<':
            tid_sub = H5T_IEEE_F64LE
        elif byteorder == c'>':
            tid_sub = H5T_IEEE_F64BE
        else:
            tid_sub = H5T_NATIVE_DOUBLE

    elif length == 32:
        IF COMPLEX256_SUPPORT:
            size = h5py_size_n256
            off_r = h5py_offset_n256_real
            off_i = h5py_offset_n256_imag
            tid_sub = H5T_NATIVE_LDOUBLE
        ELSE:
            raise TypeError("Illegal length %d for complex dtype" % length)
    else:
        raise TypeError("Illegal length %d for complex dtype" % length)

    tid = H5Tcreate(H5T_COMPOUND, size)
    H5Tinsert(tid, cfg._r_name, off_r, tid_sub)
    H5Tinsert(tid, cfg._i_name, off_i, tid_sub)

    return TypeCompoundID(tid)

cdef TypeCompoundID _c_compound(cnp.dtype dt, int logical, int aligned):
    # Compound datatypes
    cdef:
        hid_t tid
        TypeID member_type
        object member_dt
        size_t member_offset = 0
        dict fields = {}

    # The challenge with correctly converting a numpy/h5py dtype to a HDF5 type
    # which is composed of subtypes has three aspects we must consider
    # 1. numpy/h5py dtypes do not always have the same size as HDF5, even when
    #   equivalent (can result in overlapping elements if not careful)
    # 2. For correct round-tripping of aligned dtypes, we need to consider how
    #   much padding we need by looking at the field offsets
    # 3. There is no requirement that the offsets be monotonically increasing
    #
    # The code below tries to cover these aspects

    # Build list of names, offsets, and types, sorted by increasing offset
    # (i.e. the position of the member in the struct)
    for name in sorted(dt.names, key=(lambda n: dt.fields[n][1])):
        field = dt.fields[name]
        h5_name = name.encode('utf8') if isinstance(name, unicode) else name

        # Get HDF5 data types and set the offset for each member
        member_dt = field[0]
        member_offset = max(member_offset, field[1])
        member_type = py_create(member_dt, logical=logical, aligned=aligned)
        if aligned and (member_offset > field[1]
                        or member_dt.itemsize != member_type.get_size()):
            raise TypeError("Enforced alignment not compatible with HDF5 type")
        fields[name] = (h5_name, member_offset, member_type)

        # Update member offset based on the HDF5 type size
        member_offset += member_type.get_size()

    member_offset = max(member_offset, dt.itemsize)
    if aligned and member_offset > dt.itemsize:
        raise TypeError("Enforced alignment not compatible with HDF5 type")

    # Create compound with the necessary size, and insert its members
    tid = H5Tcreate(H5T_COMPOUND, member_offset)
    for name in dt.names:
        h5_name, member_offset, member_type = fields[name]
        H5Tinsert(tid, h5_name, member_offset, member_type.id)

    return TypeCompoundID(tid)

cdef TypeStringID _c_vlen_str():
    # Variable-length strings
    cdef hid_t tid
    tid = H5Tcopy(H5T_C_S1)
    H5Tset_size(tid, H5T_VARIABLE)
    return TypeStringID(tid)

cdef TypeStringID _c_vlen_unicode():
    cdef hid_t tid
    tid = H5Tcopy(H5T_C_S1)
    H5Tset_size(tid, H5T_VARIABLE)
    H5Tset_cset(tid, H5T_CSET_UTF8)
    return TypeStringID(tid)

cdef TypeReferenceID _c_ref(object refclass):
    if refclass is Reference:
        return STD_REF_OBJ
    elif refclass is RegionReference:
        return STD_REF_DSETREG
    raise TypeError("Unrecognized reference code")


cpdef TypeID py_create(object dtype_in, bint logical=0, bint aligned=0):
    """(OBJECT dtype_in, BOOL logical=False) => TypeID

    Given a Numpy dtype object, generate a byte-for-byte memory-compatible
    HDF5 datatype object.  The result is guaranteed to be transient and
    unlocked.

    :param dtype_in: may be a dtype object, or anything which can be
        converted to a dtype, including strings like '<i4' or an "int".
    :param logical: when this flag is set, instead of returning a byte-for-byte
        identical representation of the type, the function returns the closest
        logically appropriate HDF5 type.  For example, in the case of a "hinted"
        dtype of kind "O" representing a string, it would return an HDF5 variable-
        length string type.
    """
    cdef:
        cnp.dtype dt
        char kind

    dt = np.dtype(dtype_in)
    # dt is now the C side of dtype_in. Sometimes the Python behavour is easier to handle than the C-version
    kind = dt.kind
    aligned = getattr(dtype_in, "isalignedstruct", aligned)

    with phil:
        # Tagged opaque data
        if check_opaque_dtype(dt):
            return _c_opaque_tagged(dt)

        # Float
        if kind == c'f':
            return _c_float(dt)

        # Integer
        elif kind == c'u' or kind == c'i':

            if logical:
                # Check for an enumeration hint
                enum_vals = check_enum_dtype(dt)
                if enum_vals is not None:
                    return _c_enum(dt, enum_vals)

            return _c_int(dt)

        # Complex
        elif kind == c'c':
            return _c_complex(dt)

        # Compound. The explicit cast to object is used to force Python attribute access,
        # as dt.names may be a NULL pointer at the C level when undefined.
        elif (kind == c'V') and ((<object> dt).names is not None):
            return _c_compound(dt, logical, aligned)

        # Array or opaque
        elif kind == c'V':
            if dt.subdtype is not None:
                return _c_array(dt, logical)
            else:
                return _c_opaque(dt)

        # String
        elif kind == c'S':
            return _c_string(dt)

        # Boolean
        elif kind == c'b':
            return _c_bool(dt)

        # Object types (including those with vlen hints)
        elif kind == c'O':

            if logical:
                vlen = check_vlen_dtype(dt)
                if vlen is bytes:
                    return _c_vlen_str()
                elif vlen is unicode:
                    return _c_vlen_unicode()
                elif vlen is not None:
                    return vlen_create(py_create(vlen, logical))

                refclass = check_ref_dtype(dt)
                if refclass is not None:
                    return _c_ref(refclass)

                raise TypeError("Object dtype %r has no native HDF5 equivalent" % (dt,))

            return PYTHON_OBJECT

        # Unrecognized
        else:
            raise TypeError("No conversion path for dtype: %s" % repr(dt))

def vlen_dtype(basetype):
    """Make a numpy dtype for an HDF5 variable-length datatype

    For variable-length string dtypes, use :func:`string_dtype` instead.
    """
    return np.dtype('O', metadata={'vlen': basetype})

def string_dtype(encoding='utf-8', length=None):
    """Make a numpy dtype for HDF5 strings

    encoding may be 'utf-8' or 'ascii'.

    length may be an integer for a fixed length string dtype, or None for
    variable length strings. String lengths for HDF5 are counted in bytes,
    not unicode code points.

    For variable length strings, the data should be passed as Python str objects
    (unicode in Python 2) if the encoding is 'utf-8', and bytes if it is 'ascii'.
    For fixed length strings, the data should be numpy fixed length *bytes*
    arrays, regardless of the encoding. Fixed length unicode data is not
    supported.
    """
    # Normalise encoding name:
    try:
        encoding = codecs.lookup(encoding).name
    except LookupError:
        pass  # Use our error below

    if encoding not in {'ascii', 'utf-8'}:
        raise ValueError("Invalid encoding (%r); 'utf-8' or 'ascii' allowed"
                         % encoding)

    if isinstance(length, int):
        # Fixed length string
        return np.dtype("|S" + str(length), metadata={'h5py_encoding': encoding})
    elif length is None:
        vlen = unicode if (encoding == 'utf-8') else bytes
        return np.dtype('O', metadata={'vlen': vlen})
    else:
        raise TypeError("length must be integer or None (got %r)" % length)

def enum_dtype(values_dict, basetype=np.uint8):
    """Create a NumPy representation of an HDF5 enumerated type

    *values_dict* maps string names to integer values. *basetype* is an
    appropriate integer base dtype large enough to hold the possible options.
    """
    dt = np.dtype(basetype)
    if not np.issubdtype(dt, np.integer):
        raise TypeError("Only integer types can be used as enums")

    return np.dtype(dt, metadata={'enum': values_dict})

<<<<<<< HEAD
def opaque_dtype(np_dtype):
    """Return an equivalent dtype tagged to be stored in an HDF5 opaque type.

    This makes it easy to store numpy data like datetimes for which there is
    no equivalent HDF5 type, but it's not interoperable: other tools won't treat
    the opaque data as datetimes.
    """
    dt = dtype(np_dtype)
    if np.issubdtype(dt, np.object_):
        raise TypeError("Cannot store numpy object arrays as opaque data")
    if dt.names is not None:
        raise TypeError("Cannot store numpy structured arrays as opaque data")
    if dt.subdtype is not None:
        raise TypeError("Cannot store numpy sub-array dtype as opaque data")
    if dt.itemsize == 0:
        raise TypeError("dtype for opaque data must have explicit size")

    return dtype(dt, metadata={'h5py_opaque': True})

ref_dtype = dtype('O', metadata={'ref': Reference})
regionref_dtype = dtype('O', metadata={'ref': RegionReference})
=======

ref_dtype = np.dtype('O', metadata={'ref': Reference})
regionref_dtype = np.dtype('O', metadata={'ref': RegionReference})
>>>>>>> 4a35721a

@with_phil
def special_dtype(**kwds):
    """ Create a new h5py "special" type.  Only one keyword may be given.

    Legal keywords are:

    vlen = basetype
        Base type for HDF5 variable-length datatype. This can be Python
        str type or instance of np.dtype.
        Example: special_dtype( vlen=str )

    enum = (basetype, values_dict)
        Create a NumPy representation of an HDF5 enumerated type.  Provide
        a 2-tuple containing an (integer) base dtype and a dict mapping
        string names to integer values.

    ref = Reference | RegionReference
        Create a NumPy representation of an HDF5 object or region reference
        type.
    """

    if len(kwds) != 1:
        raise TypeError("Exactly one keyword may be provided")

    name, val = kwds.popitem()

    if name == 'vlen':
        return np.dtype('O', metadata={'vlen': val})

    if name == 'enum':
        try:
            dt, enum_vals = val
        except TypeError:
            raise TypeError("Enums must be created from a 2-tuple (basetype, values_dict)")
        return enum_dtype(enum_vals, dt)

    if name == 'ref':
        if val not in (Reference, RegionReference):
            raise ValueError("Ref class must be Reference or RegionReference")
        return ref_dtype if (val is Reference) else regionref_dtype

    raise TypeError('Unknown special type "%s"' % name)


def check_vlen_dtype(dt):
    """If the dtype represents an HDF5 vlen, returns the Python base class.

    Returns None if the dtype does not represent an HDF5 vlen.
    """
    try:
        return dt.metadata.get('vlen', None)
    except AttributeError:
        return None

string_info = namedtuple('string_info', ['encoding', 'length'])

def check_string_dtype(dt):
    """If the dtype represents an HDF5 string, returns a string_info object.

    The returned string_info object holds the encoding and the length.
    The encoding can only be 'utf-8' or 'ascii'. The length may be None
    for a variable-length string, or a fixed length in bytes.

    Returns None if the dtype does not represent an HDF5 string.
    """
    vlen_kind = check_vlen_dtype(dt)
    if vlen_kind is unicode:
        return string_info('utf-8', None)
    elif vlen_kind is bytes:
        return string_info('ascii', None)
    elif dt.kind == 'S':
        enc = (dt.metadata or {}).get('h5py_encoding', 'ascii')
        return string_info(enc, dt.itemsize)
    else:
        return None

def check_enum_dtype(dt):
    """If the dtype represents an HDF5 enumerated type, returns the dictionary
    mapping string names to integer values.

    Returns None if the dtype does not represent an HDF5 enumerated type.
    """
    try:
        return dt.metadata.get('enum', None)
    except AttributeError:
        return None

def check_opaque_dtype(dt):
    """Return True if the dtype given is tagged to be stored as HDF5 opaque data
    """
    try:
        return dt.metadata.get('h5py_opaque', False)
    except AttributeError:
        return False

def check_ref_dtype(dt):
    """If the dtype represents an HDF5 reference type, returns the reference
    class (either Reference or RegionReference).

    Returns None if the dtype does not represent an HDF5 reference type.
    """
    try:
        return dt.metadata.get('ref', None)
    except AttributeError:
        return None

@with_phil
def check_dtype(**kwds):
    """ Check a dtype for h5py special type "hint" information.  Only one
    keyword may be given.

    vlen = dtype
        If the dtype represents an HDF5 vlen, returns the Python base class.
        Currently only builting string vlens (str) are supported.  Returns
        None if the dtype does not represent an HDF5 vlen.

    enum = dtype
        If the dtype represents an HDF5 enumerated type, returns the dictionary
        mapping string names to integer values.  Returns None if the dtype does
        not represent an HDF5 enumerated type.

    ref = dtype
        If the dtype represents an HDF5 reference type, returns the reference
        class (either Reference or RegionReference).  Returns None if the dtype
        does not represent an HDF5 reference type.
    """

    if len(kwds) != 1:
        raise TypeError("Exactly one keyword may be provided")

    name, dt = kwds.popitem()

    if name not in ('vlen', 'enum', 'ref'):
        raise TypeError('Unknown special type "%s"' % name)

    try:
        return dt.metadata[name]
    except TypeError:
        return None
    except KeyError:
        return None


@with_phil
def convert(TypeID src not None, TypeID dst not None, size_t n,
            cnp.ndarray buf not None, cnp.ndarray bkg=None, ObjectID dxpl=None):
    """ (TypeID src, TypeID dst, UINT n, NDARRAY buf, NDARRAY bkg=None,
    PropID dxpl=None)

    Convert n contiguous elements of a buffer in-place.  The array dtype
    is ignored.  The backing buffer is optional; for conversion of compound
    types, a temporary copy of conversion buffer will used for backing if
    one is not supplied.
    """
    cdef:
        void* bkg_ = NULL
        void* buf_ = buf.data

    if bkg is None and (src.detect_class(H5T_COMPOUND) or
                        dst.detect_class(H5T_COMPOUND)):
        bkg = buf.copy()
    if bkg is not None:
        bkg_ = bkg.data

    H5Tconvert(src.id, dst.id, n, buf_, bkg_, pdefault(dxpl))


@with_phil
def find(TypeID src not None, TypeID dst not None):
    """ (TypeID src, TypeID dst) => TUPLE or None

    Determine if a conversion path exists from src to dst.  Result is None
    or a tuple describing the conversion path.  Currently tuple entries are:

    1. INT need_bkg:    Whether this routine requires a backing buffer.
                        Values are BKG_NO, BKG_TEMP and BKG_YES.
    """
    cdef:
        H5T_cdata_t *data
        H5T_conv_t result = NULL

    try:
        result = H5Tfind(src.id, dst.id, &data)
        if result == NULL:
            return None
        return (data[0].need_bkg,)
    except:
        return None<|MERGE_RESOLUTION|>--- conflicted
+++ resolved
@@ -1468,8 +1468,8 @@
     # Opaque
     return TypeOpaqueID(H5Tcreate(H5T_OPAQUE, dt.itemsize))
 
-<<<<<<< HEAD
-cdef TypeOpaqueID _c_opaque_tagged(dtype dt):
+
+cdef TypeOpaqueID _c_opaque_tagged(cnp.dtype dt):
     """Create an HDF5 opaque data type with a tag recording the numpy dtype.
 
     Tagged opaque types can be read back easily in h5py, but not in other tools
@@ -1483,10 +1483,7 @@
 
     return new_type
 
-cdef TypeStringID _c_string(dtype dt):
-=======
 cdef TypeStringID _c_string(cnp.dtype dt):
->>>>>>> 4a35721a
     # Strings (fixed-length)
     cdef hid_t tid
 
@@ -1761,7 +1758,7 @@
 
     return np.dtype(dt, metadata={'enum': values_dict})
 
-<<<<<<< HEAD
+
 def opaque_dtype(np_dtype):
     """Return an equivalent dtype tagged to be stored in an HDF5 opaque type.
 
@@ -1769,7 +1766,7 @@
     no equivalent HDF5 type, but it's not interoperable: other tools won't treat
     the opaque data as datetimes.
     """
-    dt = dtype(np_dtype)
+    dt = np.dtype(np_dtype)
     if np.issubdtype(dt, np.object_):
         raise TypeError("Cannot store numpy object arrays as opaque data")
     if dt.names is not None:
@@ -1779,15 +1776,12 @@
     if dt.itemsize == 0:
         raise TypeError("dtype for opaque data must have explicit size")
 
-    return dtype(dt, metadata={'h5py_opaque': True})
-
-ref_dtype = dtype('O', metadata={'ref': Reference})
-regionref_dtype = dtype('O', metadata={'ref': RegionReference})
-=======
-
+    return np.dtype(dt, metadata={'h5py_opaque': True})
+
+  
 ref_dtype = np.dtype('O', metadata={'ref': Reference})
 regionref_dtype = np.dtype('O', metadata={'ref': RegionReference})
->>>>>>> 4a35721a
+
 
 @with_phil
 def special_dtype(**kwds):
