--- conflicted
+++ resolved
@@ -232,7 +232,6 @@
         with self.assertRaises(IOError):
             self.dataset[()]
 
-<<<<<<< HEAD
 class TestZeroLengthSlicing(BaseSlicing):
 
     """
@@ -274,7 +273,7 @@
             out = dset[1:1]
             self.assertIsInstance(out, np.ndarray)
             self.assertEqual(out.shape, (0,)+shape[1:])
-=======
+
 class TestFieldNames(BaseSlicing):
 
     """
@@ -312,5 +311,4 @@
         data2 = self.data.copy()
         data2['b'] = 1.0
         self.dset['b'] = 1.0
-        self.assertTrue(np.all(self.dset[...] == data2))
->>>>>>> 672dd718
+        self.assertTrue(np.all(self.dset[...] == data2))